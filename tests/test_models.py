--- conflicted
+++ resolved
@@ -15,11 +15,8 @@
     torch._C._jit_set_profiling_mode(False)
 
 # transformer models don't support many of the spatial / feature based model functionalities
-<<<<<<< HEAD
-NON_STD_FILTERS = ['vit_*', 'tnt_*', 'pit_*', 'swin_*', 'coat_*', 'cait_*', '*mixer_*', 'gmlp_*', 'resmlp_*', 'twins_*']
-=======
-NON_STD_FILTERS = ['vit_*', 'tnt_*', 'convit_*', 'pit_*', 'swin_*', 'coat_*', 'cait_*', '*mixer_*', 'gmlp_*', 'resmlp_*']
->>>>>>> 50d6aab0
+NON_STD_FILTERS = [
+    'vit_*', 'tnt_*', 'pit_*', 'swin_*', 'coat_*', 'cait_*', '*mixer_*', 'gmlp_*', 'resmlp_*', 'twins_*', 'convit_*']
 NUM_NON_STD = len(NON_STD_FILTERS)
 
 # exclude models that cause specific test failures
