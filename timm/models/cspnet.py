"""PyTorch CspNet

A PyTorch implementation of Cross Stage Partial Networks including:
* CSPResNet50
* CSPResNeXt50
* CSPDarkNet53
* and DarkNet53 for good measure

Based on paper `CSPNet: A New Backbone that can Enhance Learning Capability of CNN` - https://arxiv.org/abs/1911.11929

Reference impl via darknet cfg files at https://github.com/WongKinYiu/CrossStagePartialNetworks

Hacked together by / Copyright 2020 Ross Wightman
"""
import torch
import torch.nn as nn

from timm.data import IMAGENET_DEFAULT_MEAN, IMAGENET_DEFAULT_STD
from .helpers import build_model_with_cfg
from .layers import ClassifierHead, ConvNormAct, ConvNormActAa, DropPath, create_attn, get_norm_act_layer
from .registry import register_model


__all__ = ['CspNet']  # model_registry will add each entrypoint fn to this


def _cfg(url='', **kwargs):
    return {
        'url': url,
        'num_classes': 1000, 'input_size': (3, 256, 256), 'pool_size': (8, 8),
        'crop_pct': 0.887, 'interpolation': 'bilinear',
        'mean': IMAGENET_DEFAULT_MEAN, 'std': IMAGENET_DEFAULT_STD,
        'first_conv': 'stem.conv1.conv', 'classifier': 'head.fc',
        **kwargs
    }


default_cfgs = {
    'cspresnet50': _cfg(
        url='https://github.com/rwightman/pytorch-image-models/releases/download/v0.1-weights/cspresnet50_ra-d3e8d487.pth'),
    'cspresnet50d': _cfg(url=''),
    'cspresnet50w': _cfg(url=''),
    'cspresnext50': _cfg(
        url='https://github.com/rwightman/pytorch-image-models/releases/download/v0.1-weights/cspresnext50_ra_224-648b4713.pth',
        input_size=(3, 224, 224), pool_size=(7, 7), crop_pct=0.875  # FIXME I trained this at 224x224, not 256 like ref impl
    ),
    'cspresnext50_iabn': _cfg(url=''),
    'cspdarknet53': _cfg(
        url='https://github.com/rwightman/pytorch-image-models/releases/download/v0.1-weights/cspdarknet53_ra_256-d05c7c21.pth'),
    'cspdarknet53_iabn': _cfg(url=''),
    'darknet53': _cfg(url=''),
}


model_cfgs = dict(
    cspresnet50=dict(
        stem=dict(out_chs=64, kernel_size=7, stride=2, pool='max'),
        stage=dict(
            out_chs=(128, 256, 512, 1024),
            depth=(3, 3, 5, 2),
            stride=(1,) + (2,) * 3,
            exp_ratio=(2.,) * 4,
            bottle_ratio=(0.5,) * 4,
            block_ratio=(1.,) * 4,
            cross_linear=True,
        )
    ),
    cspresnet50d=dict(
        stem=dict(out_chs=[32, 32, 64], kernel_size=3, stride=2, pool='max'),
        stage=dict(
            out_chs=(128, 256, 512, 1024),
            depth=(3, 3, 5, 2),
            stride=(1,) + (2,) * 3,
            exp_ratio=(2.,) * 4,
            bottle_ratio=(0.5,) * 4,
            block_ratio=(1.,) * 4,
            cross_linear=True,
        )
    ),
    cspresnet50w=dict(
        stem=dict(out_chs=[32, 32, 64], kernel_size=3, stride=2, pool='max'),
        stage=dict(
            out_chs=(256, 512, 1024, 2048),
            depth=(3, 3, 5, 2),
            stride=(1,) + (2,) * 3,
            exp_ratio=(1.,) * 4,
            bottle_ratio=(0.25,) * 4,
            block_ratio=(0.5,) * 4,
            cross_linear=True,
        )
    ),
    cspresnext50=dict(
        stem=dict(out_chs=64, kernel_size=7, stride=2, pool='max'),
        stage=dict(
            out_chs=(256, 512, 1024, 2048),
            depth=(3, 3, 5, 2),
            stride=(1,) + (2,) * 3,
            groups=(32,) * 4,
            exp_ratio=(1.,) * 4,
            bottle_ratio=(1.,) * 4,
            block_ratio=(0.5,) * 4,
            cross_linear=True,
        )
    ),
    cspdarknet53=dict(
        stem=dict(out_chs=32, kernel_size=3, stride=1, pool=''),
        stage=dict(
            out_chs=(64, 128, 256, 512, 1024),
            depth=(1, 2, 8, 8, 4),
            stride=(2,) * 5,
            exp_ratio=(2.,) + (1.,) * 4,
            bottle_ratio=(0.5,) + (1.0,) * 4,
            block_ratio=(1.,) + (0.5,) * 4,
            down_growth=True,
        )
    ),
    darknet53=dict(
        stem=dict(out_chs=32, kernel_size=3, stride=1, pool=''),
        stage=dict(
            out_chs=(64, 128, 256, 512, 1024),
            depth=(1, 2, 8, 8, 4),
            stride=(2,) * 5,
            bottle_ratio=(0.5,) * 5,
            block_ratio=(1.,) * 5,
        )
    )
)


def create_stem(
        in_chans=3, out_chs=32, kernel_size=3, stride=2, pool='',
        act_layer=nn.ReLU, norm_layer=nn.BatchNorm2d, aa_layer=None):
    stem = nn.Sequential()
    if not isinstance(out_chs, (tuple, list)):
        out_chs = [out_chs]
    assert len(out_chs)
    in_c = in_chans
    for i, out_c in enumerate(out_chs):
        conv_name = f'conv{i + 1}'
        stem.add_module(conv_name, ConvNormAct(
            in_c, out_c, kernel_size, stride=stride if i == 0 else 1,
            act_layer=act_layer, norm_layer=norm_layer))
        in_c = out_c
        last_conv = conv_name
    if pool:
        if aa_layer is not None:
            stem.add_module('pool', nn.MaxPool2d(kernel_size=3, stride=1, padding=1))
            stem.add_module('aa', aa_layer(channels=in_c, stride=2))
        else:
            stem.add_module('pool', nn.MaxPool2d(kernel_size=3, stride=2, padding=1))
    return stem, dict(num_chs=in_c, reduction=stride, module='.'.join(['stem', last_conv]))


class ResBottleneck(nn.Module):
    """ ResNe(X)t Bottleneck Block
    """

    def __init__(self, in_chs, out_chs, dilation=1, bottle_ratio=0.25, groups=1,
                 act_layer=nn.ReLU, norm_layer=nn.BatchNorm2d, attn_last=False,
                 attn_layer=None, aa_layer=None, drop_block=None, drop_path=None):
        super(ResBottleneck, self).__init__()
        mid_chs = int(round(out_chs * bottle_ratio))
        ckwargs = dict(act_layer=act_layer, norm_layer=norm_layer)

        self.conv1 = ConvNormAct(in_chs, mid_chs, kernel_size=1, **ckwargs)
        self.conv2 = ConvNormActAa(
            mid_chs, mid_chs, kernel_size=3, dilation=dilation, groups=groups,
            aa_layer=aa_layer, drop_layer=drop_block, **ckwargs)
        self.attn2 = create_attn(attn_layer, channels=mid_chs) if not attn_last else None
        self.conv3 = ConvNormAct(mid_chs, out_chs, kernel_size=1, apply_act=False, **ckwargs)
        self.attn3 = create_attn(attn_layer, channels=out_chs) if attn_last else None
        self.drop_path = drop_path
        self.act3 = act_layer(inplace=True)

    def zero_init_last_bn(self):
        nn.init.zeros_(self.conv3.bn.weight)

    def forward(self, x):
        shortcut = x
        x = self.conv1(x)
        x = self.conv2(x)
        if self.attn2 is not None:
            x = self.attn2(x)
        x = self.conv3(x)
        if self.attn3 is not None:
            x = self.attn3(x)
        if self.drop_path is not None:
            x = self.drop_path(x)
        x = x + shortcut
        # FIXME partial shortcut needed if first block handled as per original, not used for my current impl
        #x[:, :shortcut.size(1)] += shortcut
        x = self.act3(x)
        return x


class DarkBlock(nn.Module):
    """ DarkNet Block
    """

    def __init__(self, in_chs, out_chs, dilation=1, bottle_ratio=0.5, groups=1,
                 act_layer=nn.ReLU, norm_layer=nn.BatchNorm2d, attn_layer=None, aa_layer=None,
                 drop_block=None, drop_path=None):
        super(DarkBlock, self).__init__()
        mid_chs = int(round(out_chs * bottle_ratio))
        ckwargs = dict(act_layer=act_layer, norm_layer=norm_layer)
        self.conv1 = ConvNormAct(in_chs, mid_chs, kernel_size=1, **ckwargs)
        self.conv2 = ConvNormActAa(
            mid_chs, out_chs, kernel_size=3, dilation=dilation, groups=groups,
            aa_layer=aa_layer, drop_layer=drop_block, **ckwargs)
        self.attn = create_attn(attn_layer, channels=out_chs)
        self.drop_path = drop_path

    def zero_init_last_bn(self):
        nn.init.zeros_(self.conv2.bn.weight)

    def forward(self, x):
        shortcut = x
        x = self.conv1(x)
        x = self.conv2(x)
        if self.attn is not None:
            x = self.attn(x)
        if self.drop_path is not None:
            x = self.drop_path(x)
        x = x + shortcut
        return x


class CrossStage(nn.Module):
    """Cross Stage."""
    def __init__(self, in_chs, out_chs, stride, dilation, depth, block_ratio=1., bottle_ratio=1., exp_ratio=1.,
                 groups=1, first_dilation=None, down_growth=False, cross_linear=False, block_dpr=None,
                 block_fn=ResBottleneck, **block_kwargs):
        super(CrossStage, self).__init__()
        first_dilation = first_dilation or dilation
        down_chs = out_chs if down_growth else in_chs  # grow downsample channels to output channels
        exp_chs = int(round(out_chs * exp_ratio))
        block_out_chs = int(round(out_chs * block_ratio))
        conv_kwargs = dict(act_layer=block_kwargs.get('act_layer'), norm_layer=block_kwargs.get('norm_layer'))

        if stride != 1 or first_dilation != dilation:
            self.conv_down = ConvNormActAa(
                in_chs, down_chs, kernel_size=3, stride=stride, dilation=first_dilation, groups=groups,
                aa_layer=block_kwargs.get('aa_layer', None), **conv_kwargs)
            prev_chs = down_chs
        else:
            self.conv_down = None
            prev_chs = in_chs

        # FIXME this 1x1 expansion is pushed down into the cross and block paths in the darknet cfgs. Also,
        # there is also special case for the first stage for some of the model that results in uneven split
        # across the two paths. I did it this way for simplicity for now.
        self.conv_exp = ConvNormAct(prev_chs, exp_chs, kernel_size=1, apply_act=not cross_linear, **conv_kwargs)
        prev_chs = exp_chs // 2  # output of conv_exp is always split in two

        self.blocks = nn.Sequential()
        for i in range(depth):
            drop_path = DropPath(block_dpr[i]) if block_dpr and block_dpr[i] else None
            self.blocks.add_module(str(i), block_fn(
                prev_chs, block_out_chs, dilation, bottle_ratio, groups, drop_path=drop_path, **block_kwargs))
            prev_chs = block_out_chs

        # transition convs
        self.conv_transition_b = ConvNormAct(prev_chs, exp_chs // 2, kernel_size=1, **conv_kwargs)
        self.conv_transition = ConvNormAct(exp_chs, out_chs, kernel_size=1, **conv_kwargs)

    def forward(self, x):
        if self.conv_down is not None:
            x = self.conv_down(x)
        x = self.conv_exp(x)
        split = x.shape[1] // 2
        xs, xb = x[:, :split], x[:, split:]
        xb = self.blocks(xb)
        xb = self.conv_transition_b(xb).contiguous()
        out = self.conv_transition(torch.cat([xs, xb], dim=1))
        return out


class DarkStage(nn.Module):
    """DarkNet stage."""

    def __init__(self, in_chs, out_chs, stride, dilation, depth, block_ratio=1., bottle_ratio=1., groups=1,
                 first_dilation=None, block_fn=ResBottleneck, block_dpr=None, **block_kwargs):
        super(DarkStage, self).__init__()
        first_dilation = first_dilation or dilation

        self.conv_down = ConvNormActAa(
            in_chs, out_chs, kernel_size=3, stride=stride, dilation=first_dilation, groups=groups,
            act_layer=block_kwargs.get('act_layer'), norm_layer=block_kwargs.get('norm_layer'),
            aa_layer=block_kwargs.get('aa_layer', None))

        prev_chs = out_chs
        block_out_chs = int(round(out_chs * block_ratio))
        self.blocks = nn.Sequential()
        for i in range(depth):
            drop_path = DropPath(block_dpr[i]) if block_dpr and block_dpr[i] else None
            self.blocks.add_module(str(i), block_fn(
                prev_chs, block_out_chs, dilation, bottle_ratio, groups, drop_path=drop_path, **block_kwargs))
            prev_chs = block_out_chs

    def forward(self, x):
        x = self.conv_down(x)
        x = self.blocks(x)
        return x


def _cfg_to_stage_args(cfg, curr_stride=2, output_stride=32, drop_path_rate=0.):
    # get per stage args for stage and containing blocks, calculate strides to meet target output_stride
    num_stages = len(cfg['depth'])
    if 'groups' not in cfg:
        cfg['groups'] = (1,) * num_stages
    if 'down_growth' in cfg and not isinstance(cfg['down_growth'], (list, tuple)):
        cfg['down_growth'] = (cfg['down_growth'],) * num_stages
    if 'cross_linear' in cfg and not isinstance(cfg['cross_linear'], (list, tuple)):
        cfg['cross_linear'] = (cfg['cross_linear'],) * num_stages
    cfg['block_dpr'] = [None] * num_stages if not drop_path_rate else \
        [x.tolist() for x in torch.linspace(0, drop_path_rate, sum(cfg['depth'])).split(cfg['depth'])]
    stage_strides = []
    stage_dilations = []
    stage_first_dilations = []
    dilation = 1
    for cfg_stride in cfg['stride']:
        stage_first_dilations.append(dilation)
        if curr_stride >= output_stride:
            dilation *= cfg_stride
            stride = 1
        else:
            stride = cfg_stride
            curr_stride *= stride
        stage_strides.append(stride)
        stage_dilations.append(dilation)
    cfg['stride'] = stage_strides
    cfg['dilation'] = stage_dilations
    cfg['first_dilation'] = stage_first_dilations
    stage_args = [dict(zip(cfg.keys(), values)) for values in zip(*cfg.values())]
    return stage_args


class CspNet(nn.Module):
    """Cross Stage Partial base model.

    Paper: `CSPNet: A New Backbone that can Enhance Learning Capability of CNN` - https://arxiv.org/abs/1911.11929
    Ref Impl: https://github.com/WongKinYiu/CrossStagePartialNetworks

    NOTE: There are differences in the way I handle the 1x1 'expansion' conv in this impl vs the
    darknet impl. I did it this way for simplicity and less special cases.
    """

    def __init__(self, cfg, in_chans=3, num_classes=1000, output_stride=32, global_pool='avg', drop_rate=0.,
                 act_layer=nn.LeakyReLU, norm_layer=nn.BatchNorm2d, aa_layer=None, drop_path_rate=0.,
                 zero_init_last_bn=True, stage_fn=CrossStage, block_fn=ResBottleneck):
        super().__init__()
        self.num_classes = num_classes
        self.drop_rate = drop_rate
        assert output_stride in (8, 16, 32)
        layer_args = dict(act_layer=act_layer, norm_layer=norm_layer, aa_layer=aa_layer)

        # Construct the stem
        self.stem, stem_feat_info = create_stem(in_chans, **cfg['stem'], **layer_args)
        self.feature_info = [stem_feat_info]
        prev_chs = stem_feat_info['num_chs']
        curr_stride = stem_feat_info['reduction']  # reduction does not include pool
        if cfg['stem']['pool']:
            curr_stride *= 2

        # Construct the stages
        per_stage_args = _cfg_to_stage_args(
            cfg['stage'], curr_stride=curr_stride, output_stride=output_stride, drop_path_rate=drop_path_rate)
        self.stages = nn.Sequential()
        for i, sa in enumerate(per_stage_args):
            self.stages.add_module(
                str(i), stage_fn(prev_chs, **sa, **layer_args, block_fn=block_fn))
            prev_chs = sa['out_chs']
            curr_stride *= sa['stride']
            self.feature_info += [dict(num_chs=prev_chs, reduction=curr_stride, module=f'stages.{i}')]

        # Construct the head
        self.num_features = prev_chs
        self.head = ClassifierHead(
            in_chs=prev_chs, num_classes=num_classes, pool_type=global_pool, drop_rate=drop_rate)

        for m in self.modules():
            if isinstance(m, nn.Conv2d):
                nn.init.kaiming_normal_(m.weight, mode='fan_out', nonlinearity='relu')
            elif isinstance(m, nn.BatchNorm2d):
                nn.init.ones_(m.weight)
                nn.init.zeros_(m.bias)
            elif isinstance(m, nn.Linear):
                nn.init.normal_(m.weight, mean=0.0, std=0.01)
                nn.init.zeros_(m.bias)
        if zero_init_last_bn:
            for m in self.modules():
                if hasattr(m, 'zero_init_last_bn'):
                    m.zero_init_last_bn()

    def get_classifier(self):
        return self.head.fc

    def reset_classifier(self, num_classes, global_pool='avg'):
        self.head = ClassifierHead(self.num_features, num_classes, pool_type=global_pool, drop_rate=self.drop_rate)

    def forward_features(self, x):
        x = self.stem(x)
        x = self.stages(x)
        return x

    def forward(self, x):
        x = self.forward_features(x)
        x = self.head(x)
        return x


def _create_cspnet(variant, pretrained=False, **kwargs):
    cfg_variant = variant.split('_')[0]
    # NOTE: DarkNet is one of few models with stride==1 features w/ 6 out_indices [0..5]
    out_indices = kwargs.pop('out_indices', (0, 1, 2, 3, 4, 5) if 'darknet' in variant else (0, 1, 2, 3, 4))
    return build_model_with_cfg(
        CspNet, variant, pretrained,
<<<<<<< HEAD
        feature_cfg=dict(flatten_sequential=True), model_cfg=model_cfgs[cfg_variant],
=======
        default_cfg=default_cfgs[variant],
        model_cfg=model_cfgs[cfg_variant],
        feature_cfg=dict(flatten_sequential=True, out_indices=out_indices),
>>>>>>> 07379c6d
        **kwargs)


@register_model
def cspresnet50(pretrained=False, **kwargs):
    return _create_cspnet('cspresnet50', pretrained=pretrained, **kwargs)


@register_model
def cspresnet50d(pretrained=False, **kwargs):
    return _create_cspnet('cspresnet50d', pretrained=pretrained, **kwargs)


@register_model
def cspresnet50w(pretrained=False, **kwargs):
    return _create_cspnet('cspresnet50w', pretrained=pretrained, **kwargs)


@register_model
def cspresnext50(pretrained=False, **kwargs):
    return _create_cspnet('cspresnext50', pretrained=pretrained, **kwargs)


@register_model
def cspresnext50_iabn(pretrained=False, **kwargs):
    norm_layer = get_norm_act_layer('iabn', act_layer='leaky_relu')
    return _create_cspnet('cspresnext50_iabn', pretrained=pretrained, norm_layer=norm_layer, **kwargs)


@register_model
def cspdarknet53(pretrained=False, **kwargs):
    return _create_cspnet('cspdarknet53', pretrained=pretrained, block_fn=DarkBlock, **kwargs)


@register_model
def cspdarknet53_iabn(pretrained=False, **kwargs):
    norm_layer = get_norm_act_layer('iabn', act_layer='leaky_relu')
    return _create_cspnet('cspdarknet53_iabn', pretrained=pretrained, block_fn=DarkBlock, norm_layer=norm_layer, **kwargs)


@register_model
def darknet53(pretrained=False, **kwargs):
    return _create_cspnet('darknet53', pretrained=pretrained, block_fn=DarkBlock, stage_fn=DarkStage, **kwargs)<|MERGE_RESOLUTION|>--- conflicted
+++ resolved
@@ -415,13 +415,8 @@
     out_indices = kwargs.pop('out_indices', (0, 1, 2, 3, 4, 5) if 'darknet' in variant else (0, 1, 2, 3, 4))
     return build_model_with_cfg(
         CspNet, variant, pretrained,
-<<<<<<< HEAD
-        feature_cfg=dict(flatten_sequential=True), model_cfg=model_cfgs[cfg_variant],
-=======
-        default_cfg=default_cfgs[variant],
         model_cfg=model_cfgs[cfg_variant],
         feature_cfg=dict(flatten_sequential=True, out_indices=out_indices),
->>>>>>> 07379c6d
         **kwargs)
 
 
